"""
Main controller for OpenEvolve
"""

import asyncio
import logging
import os
import signal
import time
import uuid
from pathlib import Path
from typing import Any, Dict, List, Optional, Union

from openevolve.config import Config, load_config
from openevolve.database import Program, ProgramDatabase
from openevolve.evaluator import Evaluator
from openevolve.llm.ensemble import LLMEnsemble
from openevolve.prompt.sampler import PromptSampler
from openevolve.threaded_parallel import ImprovedParallelController
from openevolve.utils.code_utils import (
    extract_code_language,
)
from openevolve.utils.format_utils import (
    format_metrics_safe,
    format_improvement_safe,
)

logger = logging.getLogger(__name__)


def _format_metrics(metrics: Dict[str, Any]) -> str:
    """Safely format metrics, handling both numeric and string values"""
    formatted_parts = []
    for name, value in metrics.items():
        if isinstance(value, (int, float)) and not isinstance(value, bool):
            try:
                formatted_parts.append(f"{name}={value:.4f}")
            except (ValueError, TypeError):
                formatted_parts.append(f"{name}={value}")
        else:
            formatted_parts.append(f"{name}={value}")
    return ", ".join(formatted_parts)


def _format_improvement(improvement: Dict[str, Any]) -> str:
    """Safely format improvement metrics"""
    formatted_parts = []
    for name, diff in improvement.items():
        if isinstance(diff, (int, float)) and not isinstance(diff, bool):
            try:
                formatted_parts.append(f"{name}={diff:+.4f}")
            except (ValueError, TypeError):
                formatted_parts.append(f"{name}={diff}")
        else:
            formatted_parts.append(f"{name}={diff}")
    return ", ".join(formatted_parts)


class OpenEvolve:
    """
    Main controller for OpenEvolve

    Orchestrates the evolution process, coordinating between the prompt sampler,
    LLM ensemble, evaluator, and program database.

    Features:
    - Tracks the absolute best program across evolution steps
    - Ensures the best solution is not lost during the MAP-Elites process
    - Always includes the best program in the selection process for inspiration
    - Maintains detailed logs and metadata about improvements
    """

    def __init__(
        self,
        initial_programs_paths: List[str],
        evaluation_file: str,
        config_path: Optional[str] = None,
        config: Optional[Config] = None,
        output_dir: Optional[str] = None,
    ):
        # Load configuration
        if config is not None:
            # Use provided Config object directly
            self.config = config
        else:
            # Load from file or use defaults
            self.config = load_config(config_path)

        # Assert that initial_programs_paths is a list, and not empty
        if not initial_programs_paths:
            raise ValueError("initial_programs_paths must be a non-empty list of file paths")

        # Set up output directory.
        # If output_dir is specified, use it
        # Otherwise, if initial_programs_paths has a single path, use the directory of the initial program.
        self.output_dir = output_dir or os.path.join(
            os.path.dirname(initial_programs_paths[0]), "openevolve_output"
        )
        os.makedirs(self.output_dir, exist_ok=True)

        # Set up logging
        self._setup_logging()

        # Set random seed for reproducibility if specified
        if self.config.random_seed is not None:
            import random
            import numpy as np
            import hashlib

            # Set global random seeds
            random.seed(self.config.random_seed)
            np.random.seed(self.config.random_seed)
            
            # Create hash-based seeds for different components
            base_seed = str(self.config.random_seed).encode('utf-8')
            llm_seed = int(hashlib.md5(base_seed + b'llm').hexdigest()[:8], 16) % (2**31)
            
            # Propagate seed to LLM configurations
            self.config.llm.random_seed = llm_seed
            for model_cfg in self.config.llm.models:
                if not hasattr(model_cfg, 'random_seed') or model_cfg.random_seed is None:
                    model_cfg.random_seed = llm_seed
            for model_cfg in self.config.llm.evaluator_models:
                if not hasattr(model_cfg, 'random_seed') or model_cfg.random_seed is None:
                    model_cfg.random_seed = llm_seed
            
            logger.info(f"Set random seed to {self.config.random_seed} for reproducibility")
            logger.debug(f"Generated LLM seed: {llm_seed}")

        # Load initial program
<<<<<<< HEAD
        self.initial_programs_paths = initial_programs_paths
        self.initial_programs_code = self._load_initial_programs()

        # Assume all initial programs are in the same language
        self.language = extract_code_language(self.initial_programs_code[0])
=======
        self.initial_program_path = initial_program_path
        self.initial_program_code = self._load_initial_program()
        if not self.config.language:
            self.config.language = extract_code_language(self.initial_program_code)
>>>>>>> de7ebc1c

        # Extract file extension from initial program
        self.file_extension = os.path.splitext(initial_programs_paths[0])[1]
        if not self.file_extension:
            # Default to .py if no extension found
            self.file_extension = ".py"
        else:
            # Make sure it starts with a dot
            if not self.file_extension.startswith("."):
                self.file_extension = f".{self.file_extension}"
        
        # Check that all files have the same extension
        for path in initial_programs_paths[1:]:
            ext = os.path.splitext(path)[1]
            if ext != self.file_extension:
                raise ValueError(
                    f"All initial program files must have the same extension. "
                    f"Expected {self.file_extension}, but got {ext} for {path}"
                )

        # Initialize components
        self.llm_ensemble = LLMEnsemble(self.config.llm.models)
        self.llm_evaluator_ensemble = LLMEnsemble(self.config.llm.evaluator_models)

        self.prompt_sampler = PromptSampler(self.config.prompt)
        self.evaluator_prompt_sampler = PromptSampler(self.config.prompt)
        self.evaluator_prompt_sampler.set_templates("evaluator_system_message")

        # Pass random seed to database if specified
        if self.config.random_seed is not None:
            self.config.database.random_seed = self.config.random_seed

        self.database = ProgramDatabase(self.config.database)

        self.evaluator = Evaluator(
            self.config.evaluator,
            evaluation_file,
            self.llm_evaluator_ensemble,
            self.evaluator_prompt_sampler,
            database=self.database,
        )
        self.evaluation_file = evaluation_file

<<<<<<< HEAD
        logger.info(f"Initialized OpenEvolve with {initial_programs_paths} " f"and {evaluation_file}")
=======
        logger.info(f"Initialized OpenEvolve with {initial_program_path}")
        
        # Initialize improved parallel processing components
        self.parallel_controller = None
>>>>>>> de7ebc1c

    def _setup_logging(self) -> None:
        """Set up logging"""
        log_dir = self.config.log_dir or os.path.join(self.output_dir, "logs")
        os.makedirs(log_dir, exist_ok=True)

        # Set up root logger
        root_logger = logging.getLogger()
        root_logger.setLevel(getattr(logging, self.config.log_level))

        # Add file handler
        log_file = os.path.join(log_dir, f"openevolve_{time.strftime('%Y%m%d_%H%M%S')}.log")
        file_handler = logging.FileHandler(log_file)
        file_handler.setFormatter(
            logging.Formatter("%(asctime)s - %(name)s - %(levelname)s - %(message)s")
        )
        root_logger.addHandler(file_handler)

        # Add console handler
        console_handler = logging.StreamHandler()
        console_handler.setFormatter(logging.Formatter("%(asctime)s - %(levelname)s - %(message)s"))
        root_logger.addHandler(console_handler)

        logger.info(f"Logging to {log_file}")

    def _load_initial_programs(self) -> str:
        """Load the initial programs from file"""
        programs = []
        for path in self.initial_programs_paths:
            with open(path, "r") as f:
                programs.append(f.read())
        return programs

    async def run(
        self,
        iterations: Optional[int] = None,
        target_score: Optional[float] = None,
        checkpoint_path: Optional[str] = None,
    ) -> Optional[Program]:
        """
        Run the evolution process with improved parallel processing

        Args:
            iterations: Maximum number of iterations (uses config if None)
            target_score: Target score to reach (continues until reached if specified)
            checkpoint_path: Path to resume from checkpoint

        Returns:
            Best program found
        """
        max_iterations = iterations or self.config.max_iterations
        
        # Determine starting iteration
        start_iteration = 0
        if checkpoint_path and os.path.exists(checkpoint_path):
            self._load_checkpoint(checkpoint_path)
            start_iteration = self.database.last_iteration + 1
            logger.info(f"Resuming from checkpoint at iteration {start_iteration}")
        else:
            start_iteration = self.database.last_iteration

        # Only add initial program if starting fresh (not resuming from checkpoint)
        should_add_initial = (
            start_iteration == 0
            and len(self.database.programs) == 0
        )

        if should_add_initial:
            logger.info("Adding initial programs to database")
            for code in self.initial_programs_code:
                initial_program_id = str(uuid.uuid4())

                # Evaluate the initial program
                initial_metrics = await self.evaluator.evaluate_program(
                    code, initial_program_id
                )

<<<<<<< HEAD
                initial_program = Program(
                    id=initial_program_id,
                    code=code,
                    language=self.language,
                    metrics=initial_metrics,
                    iteration_found=start_iteration,
                )
=======
            initial_program = Program(
                id=initial_program_id,
                code=self.initial_program_code,
                language=self.config.language,
                metrics=initial_metrics,
                iteration_found=start_iteration,
            )
>>>>>>> de7ebc1c

                # TODO. Should the island be incremented and reset here?
                self.database.add(initial_program)
        else:
            logger.info(
                f"Skipping initial program addition (resuming from iteration {start_iteration} "
                f"with {len(self.database.programs)} existing programs)"
            )

        # Initialize improved parallel processing
        try:
            self.parallel_controller = ImprovedParallelController(
                self.config, self.evaluation_file, self.database
            )
            
            # Set up signal handlers for graceful shutdown
            def signal_handler(signum, frame):
                logger.info(f"Received signal {signum}, initiating graceful shutdown...")
                self.parallel_controller.request_shutdown()
            
            signal.signal(signal.SIGINT, signal_handler)
            signal.signal(signal.SIGTERM, signal_handler)
            
            self.parallel_controller.start()
            
            # Run evolution with improved parallel processing and checkpoint callback
            await self._run_evolution_with_checkpoints(
                start_iteration, max_iterations, target_score
            )
            
        finally:
            # Clean up parallel processing resources
            if self.parallel_controller:
                self.parallel_controller.stop()
                self.parallel_controller = None

        # Get the best program
        best_program = None
        if self.database.best_program_id:
            best_program = self.database.get(self.database.best_program_id)
            logger.info(f"Using tracked best program: {self.database.best_program_id}")

        if best_program is None:
            best_program = self.database.get_best_program()
            logger.info("Using calculated best program (tracked program not found)")

        # Check if there's a better program by combined_score that wasn't tracked
        if best_program and "combined_score" in best_program.metrics:
            best_by_combined = self.database.get_best_program(metric="combined_score")
            if (
                best_by_combined
                and best_by_combined.id != best_program.id
                and "combined_score" in best_by_combined.metrics
            ):
                # If the combined_score of this program is significantly better, use it instead
                if (
                    best_by_combined.metrics["combined_score"]
                    > best_program.metrics["combined_score"] + 0.02
                ):
                    logger.warning(
                        f"Found program with better combined_score: {best_by_combined.id}"
                    )
                    logger.warning(
                        f"Score difference: {best_program.metrics['combined_score']:.4f} vs "
                        f"{best_by_combined.metrics['combined_score']:.4f}"
                    )
                    best_program = best_by_combined

        if best_program:
            logger.info(
                f"Evolution complete. Best program has metrics: "
                f"{format_metrics_safe(best_program.metrics)}"
            )
            self._save_best_program(best_program)
            return best_program
        else:
            logger.warning("No valid programs found during evolution")
            return None

    def _log_iteration(
        self,
        iteration: int,
        parent: Program,
        child: Program,
        elapsed_time: float,
    ) -> None:
        """
        Log iteration progress

        Args:
            iteration: Iteration number
            parent: Parent program
            child: Child program
            elapsed_time: Elapsed time in seconds
        """
        # Calculate improvement using safe formatting
        improvement_str = format_improvement_safe(parent.metrics, child.metrics)

        logger.info(
            f"Iteration {iteration+1}: Child {child.id} from parent {parent.id} "
            f"in {elapsed_time:.2f}s. Metrics: "
            f"{format_metrics_safe(child.metrics)} "
            f"(Δ: {improvement_str})"
        )

    def _save_checkpoint(self, iteration: int) -> None:
        """
        Save a checkpoint

        Args:
            iteration: Current iteration number
        """
        checkpoint_dir = os.path.join(self.output_dir, "checkpoints")
        os.makedirs(checkpoint_dir, exist_ok=True)

        # Create specific checkpoint directory
        checkpoint_path = os.path.join(checkpoint_dir, f"checkpoint_{iteration}")
        os.makedirs(checkpoint_path, exist_ok=True)

        # Save the database
        self.database.save(checkpoint_path, iteration)

        # Save the best program found so far
        best_program = None
        if self.database.best_program_id:
            best_program = self.database.get(self.database.best_program_id)
        else:
            best_program = self.database.get_best_program()

        if best_program:
            # Save the best program at this checkpoint
            best_program_path = os.path.join(checkpoint_path, f"best_program{self.file_extension}")
            with open(best_program_path, "w") as f:
                f.write(best_program.code)

            # Save metrics
            best_program_info_path = os.path.join(checkpoint_path, "best_program_info.json")
            with open(best_program_info_path, "w") as f:
                import json

                json.dump(
                    {
                        "id": best_program.id,
                        "generation": best_program.generation,
                        "iteration": best_program.iteration_found,
                        "current_iteration": iteration,
                        "metrics": best_program.metrics,
                        "language": best_program.language,
                        "timestamp": best_program.timestamp,
                        "saved_at": time.time(),
                    },
                    f,
                    indent=2,
                )

            logger.info(
                f"Saved best program at checkpoint {iteration} with metrics: "
                f"{format_metrics_safe(best_program.metrics)}"
            )

        logger.info(f"Saved checkpoint at iteration {iteration} to {checkpoint_path}")

    def _load_checkpoint(self, checkpoint_path: str) -> None:
        """Load state from a checkpoint directory"""
        if not os.path.exists(checkpoint_path):
            raise FileNotFoundError(f"Checkpoint directory {checkpoint_path} not found")
        
        logger.info(f"Loading checkpoint from {checkpoint_path}")
        self.database.load(checkpoint_path)
        logger.info(
            f"Checkpoint loaded successfully (iteration {self.database.last_iteration})"
        )

    async def _run_evolution_with_checkpoints(
        self, start_iteration: int, max_iterations: int, target_score: Optional[float]
    ) -> None:
        """Run evolution with checkpoint saving support"""
        logger.info(f"Using island-based evolution with {self.config.database.num_islands} islands")
        self.database.log_island_status()
        
        # Run the evolution process with checkpoint callback
        await self.parallel_controller.run_evolution(
            start_iteration, max_iterations, target_score,
            checkpoint_callback=self._save_checkpoint
        )
        
        # Save final checkpoint if needed
        final_iteration = start_iteration + max_iterations - 1
        if final_iteration > 0 and final_iteration % self.config.checkpoint_interval == 0:
            self._save_checkpoint(final_iteration)

    def _save_best_program(self, program: Optional[Program] = None) -> None:
        """
        Save the best program

        Args:
            program: Best program (if None, uses the tracked best program)
        """
        # If no program is provided, use the tracked best program from the database
        if program is None:
            if self.database.best_program_id:
                program = self.database.get(self.database.best_program_id)
            else:
                # Fallback to calculating best program if no tracked best program
                program = self.database.get_best_program()

        if not program:
            logger.warning("No best program found to save")
            return

        best_dir = os.path.join(self.output_dir, "best")
        os.makedirs(best_dir, exist_ok=True)

        # Use the extension from the initial program file
        filename = f"best_program{self.file_extension}"
        code_path = os.path.join(best_dir, filename)

        with open(code_path, "w") as f:
            f.write(program.code)

        # Save complete program info including metrics
        info_path = os.path.join(best_dir, "best_program_info.json")
        with open(info_path, "w") as f:
            import json

            json.dump(
                {
                    "id": program.id,
                    "generation": program.generation,
                    "iteration": program.iteration_found,
                    "timestamp": program.timestamp,
                    "parent_id": program.parent_id,
                    "metrics": program.metrics,
                    "language": program.language,
                    "saved_at": time.time(),
                },
                f,
                indent=2,
            )

        logger.info(f"Saved best program to {code_path} with program info to {info_path}")<|MERGE_RESOLUTION|>--- conflicted
+++ resolved
@@ -128,18 +128,12 @@
             logger.debug(f"Generated LLM seed: {llm_seed}")
 
         # Load initial program
-<<<<<<< HEAD
         self.initial_programs_paths = initial_programs_paths
         self.initial_programs_code = self._load_initial_programs()
 
         # Assume all initial programs are in the same language
-        self.language = extract_code_language(self.initial_programs_code[0])
-=======
-        self.initial_program_path = initial_program_path
-        self.initial_program_code = self._load_initial_program()
         if not self.config.language:
-            self.config.language = extract_code_language(self.initial_program_code)
->>>>>>> de7ebc1c
+            self.config.language = extract_code_language(self.initial_programs_code[0])
 
         # Extract file extension from initial program
         self.file_extension = os.path.splitext(initial_programs_paths[0])[1]
@@ -183,14 +177,10 @@
         )
         self.evaluation_file = evaluation_file
 
-<<<<<<< HEAD
-        logger.info(f"Initialized OpenEvolve with {initial_programs_paths} " f"and {evaluation_file}")
-=======
-        logger.info(f"Initialized OpenEvolve with {initial_program_path}")
+        logger.info(f"Initialized OpenEvolve with {initial_programs_paths}")
         
         # Initialize improved parallel processing components
         self.parallel_controller = None
->>>>>>> de7ebc1c
 
     def _setup_logging(self) -> None:
         """Set up logging"""
@@ -268,23 +258,13 @@
                     code, initial_program_id
                 )
 
-<<<<<<< HEAD
                 initial_program = Program(
                     id=initial_program_id,
                     code=code,
-                    language=self.language,
+                    language=self.config.language,
                     metrics=initial_metrics,
                     iteration_found=start_iteration,
                 )
-=======
-            initial_program = Program(
-                id=initial_program_id,
-                code=self.initial_program_code,
-                language=self.config.language,
-                metrics=initial_metrics,
-                iteration_found=start_iteration,
-            )
->>>>>>> de7ebc1c
 
                 # TODO. Should the island be incremented and reset here?
                 self.database.add(initial_program)
